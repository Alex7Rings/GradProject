import os
import streamlit as st
import requests
import pandas as pd

<<<<<<< HEAD
API_URL = "http://backend:8000"
=======

API_URL = "http://localhost:8000"
>>>>>>> 1c70ba41

# -------------------- Session --------------------
if "token" not in st.session_state:
    st.session_state.token = None
if "username" not in st.session_state:
    st.session_state.username = None

# -------------------- Helper Functions --------------------
def api_post(endpoint, data=None, files=None):
    headers = {"Authorization": f"Bearer {st.session_state.token}"} if st.session_state.token else {}
    return requests.post(f"{API_URL}{endpoint}", data=data, files=files, headers=headers)

def api_get(endpoint):
    headers = {"Authorization": f"Bearer {st.session_state.token}"} if st.session_state.token else {}
    return requests.get(f"{API_URL}{endpoint}", headers=headers)

def api_delete(endpoint):
    headers = {"Authorization": f"Bearer {st.session_state.token}"} if st.session_state.token else {}
    return requests.delete(f"{API_URL}{endpoint}", headers=headers)

# -------------------- Sidebar for Login --------------------
st.sidebar.title("User Actions")

if st.sidebar.button("Logout"):
    st.session_state.token = None
    st.session_state.username = None

if not st.session_state.token:
    st.sidebar.subheader("Register / Login")
    username = st.sidebar.text_input("Username")
    password = st.sidebar.text_input("Password", type="password")

    if st.sidebar.button("Register"):
        response = requests.post(f"{API_URL}/users", json={"username": username, "password": password})
        if response.status_code == 200:
            st.sidebar.success("User registered! You can login now.")
        else:
            st.sidebar.error(response.json().get("detail"))

    if st.sidebar.button("Login"):
        response = requests.post(f"{API_URL}/token", data={"username": username, "password": password})
        if response.status_code == 200:
            st.session_state.token = response.json()["access_token"]
            st.session_state.username = username
            st.sidebar.success(f"Logged in as {username}")
        else:
            st.sidebar.error("Login failed!")
else:
    st.sidebar.success(f"Logged in as {st.session_state.username}")

# -------------------- Home Page Content --------------------
st.title("Portfolio Overview")

if st.session_state.token:
    st.subheader("Upload Portfolio CSV")
    portfolio_files = st.file_uploader("Select portfolio CSV files", type=["csv"], key="portfolio", accept_multiple_files=True)
    if portfolio_files:
        for file in portfolio_files:
            response = api_post("/users/me/trades/upload", files={"file": file})
            if response.status_code == 200:
                st.success(f"Uploaded {response.json()['count']} trades from {file.name}")
            else:
                st.error(f"Failed to upload {file.name}: {response.json().get('detail')}")

    # ----- Upload Portfolio JSON or XML -----
    st.subheader("Upload Portfolio JSON or XML")
    json_xml_files = st.file_uploader("Select JSON or XML files", type=["json", "xml"], key="json_xml", accept_multiple_files=True)
    if json_xml_files:
        for file in json_xml_files:
            response = api_post("/users/me/trades/upload_json_xml", files={"file": file})
            if response.status_code == 200:
                st.success(f"Uploaded from {file.name}: {response.json()}")
            else:
                st.error(f"Failed to upload {file.name}: {response.json().get('detail')}")

    # ----- Upload Historical CSV -----
    st.subheader("Upload Historical CSV")
    historical_files = st.file_uploader("Select historical CSV files", type=["csv"], key="historical", accept_multiple_files=True)
    if historical_files:
        for file in historical_files:
            response = api_post("/historical/upload", files={"file": file})
            if response.status_code == 200:
                st.success(f"Historical prices uploaded from {file.name}")
            else:
                st.error(f"Failed to upload {file.name}: {response.json().get('detail')}")

    # ----- Display Portfolio -----
    st.subheader("My Portfolio")
    response = api_get("/users/me/trades")
    df_trades = None
    if response.status_code == 200:
        trades = response.json()
        if trades:
            df_trades = pd.DataFrame(trades)
            st.dataframe(df_trades)
        else:
            st.info("No trades yet")
else:
    st.info("Please login to access the portfolio overview.")<|MERGE_RESOLUTION|>--- conflicted
+++ resolved
@@ -3,13 +3,8 @@
 import requests
 import pandas as pd
 
-<<<<<<< HEAD
+
 API_URL = "http://backend:8000"
-=======
-
-API_URL = "http://localhost:8000"
->>>>>>> 1c70ba41
-
 # -------------------- Session --------------------
 if "token" not in st.session_state:
     st.session_state.token = None
